import asyncio
import logging
import json

from main_content_extractor import MainContentExtractor
from playwright.async_api import Page

from browser_use.agent.views import ActionModel, ActionResult
from browser_use.browser.context import BrowserContext
from browser_use.controller.registry.service import Registry
from browser_use.controller.views import (
	ClickElementAction,
	DoneAction,
	ExtractPageContentAction,
	GoToUrlAction,
	InputTextAction,
	OpenTabAction,
	ScrollAction,
	SearchGoogleAction,
	SendKeysAction,
	SwitchTabAction,
)
from browser_use.utils import time_execution_async, time_execution_sync

logger = logging.getLogger(__name__)


class Controller:
	def __init__(
		self,
	):
		self.registry = Registry()
		self._register_default_actions()

	def _register_default_actions(self):
		"""Register all default browser actions"""

		# Basic Navigation Actions
		@self.registry.action(
			'Search Google in the current tab',
			param_model=SearchGoogleAction,
			requires_browser=True,
		)
		async def search_google(params: SearchGoogleAction, browser: BrowserContext):
			page = await browser.get_current_page()
			await page.goto(f'https://www.google.com/search?q={params.query}&udm=14')
			await page.wait_for_load_state()
			msg = f'🔍  Searched for "{params.query}" in Google'
			logger.info(msg)
			return ActionResult(extracted_content=msg, include_in_memory=True)

		@self.registry.action(
			'Navigate to URL in the current tab', param_model=GoToUrlAction, requires_browser=True
		)
		async def go_to_url(params: GoToUrlAction, browser: BrowserContext):
			page = await browser.get_current_page()
			await page.goto(params.url)
			await page.wait_for_load_state()
			msg = f'🔗  Navigated to {params.url}'
			logger.info(msg)
			return ActionResult(extracted_content=msg, include_in_memory=True)

		@self.registry.action('Go back', requires_browser=True)
		async def go_back(browser: BrowserContext):
			page = await browser.get_current_page()
			await page.go_back()
			await page.wait_for_load_state()
			msg = '🔙  Navigated back'
			logger.info(msg)
			return ActionResult(extracted_content=msg, include_in_memory=True)

		# Element Interaction Actions
		@self.registry.action(
			'Click element', param_model=ClickElementAction, requires_browser=True
		)
		async def click_element(params: ClickElementAction, browser: BrowserContext):
			session = await browser.get_session()
			state = session.cached_state

			if params.index not in state.selector_map:
				raise Exception(
					f'Element with index {params.index} does not exist - retry or use alternative actions'
				)

			element_node = state.selector_map[params.index]
			initial_pages = len(session.context.pages)

			# if element has file uploader then dont click
			if await browser.is_file_uploader(element_node):
				msg = f'Index {params.index} - has an element which opens file upload dialog. To upload files please use a specific function to upload files '
				logger.info(msg)
				return ActionResult(extracted_content=msg, include_in_memory=True)

			msg = None

			try:
				await browser._click_element_node(element_node)
				msg = f'🖱️  Clicked button with index {params.index}: {element_node.get_all_text_till_next_clickable_element(max_depth=2)}'

				logger.info(msg)
				logger.debug(f'Element xpath: {element_node.xpath}')
				if len(session.context.pages) > initial_pages:
					new_tab_msg = 'New tab opened - switching to it'
					msg += f' - {new_tab_msg}'
					logger.info(new_tab_msg)
					await browser.switch_to_tab(-1)
				return ActionResult(extracted_content=msg, include_in_memory=True)
			except Exception as e:
				logger.warning(
					f'Element no longer available with index {params.index} - most likely the page changed'
				)
				return ActionResult(error=str(e))

		@self.registry.action(
			'Input text into a input interactive element',
			param_model=InputTextAction,
			requires_browser=True,
		)
		async def input_text(params: InputTextAction, browser: BrowserContext):
			session = await browser.get_session()
			state = session.cached_state

			if params.index not in state.selector_map:
				raise Exception(
					f'Element index {params.index} does not exist - retry or use alternative actions'
				)

			element_node = state.selector_map[params.index]
			await browser._input_text_element_node(element_node, params.text)
			msg = f'⌨️  Input "{params.text}" into index {params.index}'
			logger.info(msg)
			logger.debug(f'Element xpath: {element_node.xpath}')
			return ActionResult(extracted_content=msg, include_in_memory=True)

		# Tab Management Actions
		@self.registry.action('Switch tab', param_model=SwitchTabAction, requires_browser=True)
		async def switch_tab(params: SwitchTabAction, browser: BrowserContext):
			await browser.switch_to_tab(params.page_id)
			# Wait for tab to be ready
			page = await browser.get_current_page()
			await page.wait_for_load_state()
			msg = f'🔄  Switched to tab {params.page_id}'
			logger.info(msg)
			return ActionResult(extracted_content=msg, include_in_memory=True)

		@self.registry.action(
			'Open url in new tab', param_model=OpenTabAction, requires_browser=True
		)
		async def open_tab(params: OpenTabAction, browser: BrowserContext):
			await browser.create_new_tab(params.url)
			msg = f'🔗  Opened new tab with {params.url}'
			logger.info(msg)
			return ActionResult(extracted_content=msg, include_in_memory=True)

		# Content Actions
		@self.registry.action(
			'Extract page content to get the pure text or markdown with links if include_links is set to true',
			param_model=ExtractPageContentAction,
			requires_browser=True,
		)
		async def extract_content(params: ExtractPageContentAction, browser: BrowserContext):
			page = await browser.get_current_page()
			output_format = 'markdown' if params.include_links else 'text'
			content = MainContentExtractor.extract(  # type: ignore
				html=await page.content(),
				output_format=output_format,
			)
			msg = f'📄  Extracted page as {output_format}\n: {content}\n'
			logger.info(msg)
			return ActionResult(extracted_content=msg)

		@self.registry.action('Complete task', param_model=DoneAction)
		async def done(params: DoneAction):
			return ActionResult(is_done=True, extracted_content=params.text)

		@self.registry.action(
			'Scroll down the page by pixel amount - if no amount is specified, scroll down one page',
			param_model=ScrollAction,
			requires_browser=True,
		)
		async def scroll_down(params: ScrollAction, browser: BrowserContext):
			page = await browser.get_current_page()
			if params.amount is not None:
				await page.evaluate(f'window.scrollBy(0, {params.amount});')
			else:
				await page.keyboard.press('PageDown')

			amount = f'{params.amount} pixels' if params.amount is not None else 'one page'
			msg = f'🔍  Scrolled down the page by {amount}'
			logger.info(msg)
			return ActionResult(
				extracted_content=msg,
				include_in_memory=True,
			)

		# scroll up
		@self.registry.action(
			'Scroll up the page by pixel amount - if no amount is specified, scroll up one page',
			param_model=ScrollAction,
			requires_browser=True,
		)
		async def scroll_up(params: ScrollAction, browser: BrowserContext):
			page = await browser.get_current_page()
			if params.amount is not None:
				await page.evaluate(f'window.scrollBy(0, -{params.amount});')
			else:
				await page.keyboard.press('PageUp')

			amount = f'{params.amount} pixels' if params.amount is not None else 'one page'
			msg = f'🔍  Scrolled up the page by {amount}'
			logger.info(msg)
			return ActionResult(
				extracted_content=msg,
				include_in_memory=True,
			)

		# send keys
		@self.registry.action(
			'Send strings of special keys like Backspace, Insert, PageDown, Delete, Enter, Shortcuts such as `Control+o`, `Control+Shift+T` are supported as well. This gets used in keyboard.press. Be aware of different operating systems and their shortcuts',
			param_model=SendKeysAction,
			requires_browser=True,
		)
		async def send_keys(params: SendKeysAction, browser: BrowserContext):
			page = await browser.get_current_page()

			await page.keyboard.press(params.keys)
			msg = f'⌨️  Sent keys: {params.keys}'
			logger.info(msg)
			return ActionResult(extracted_content=msg, include_in_memory=True)

		@self.registry.action(
			description='If you dont find something which you want to interact with, scroll to it',
			requires_browser=True,
		)
		async def scroll_to_text(text: str, browser: BrowserContext):  # type: ignore
			page = await browser.get_current_page()
			try:
				# Try different locator strategies
				locators = [
					page.get_by_text(text, exact=False),
					page.locator(f'text={text}'),
					page.locator(f"//*[contains(text(), '{text}')]"),
				]

				for locator in locators:
					try:
						# First check if element exists and is visible
						if await locator.count() > 0 and await locator.first.is_visible():
							await locator.first.scroll_into_view_if_needed()
							await asyncio.sleep(0.5)  # Wait for scroll to complete
							msg = f'🔍  Scrolled to text: {text}'
							logger.info(msg)
							return ActionResult(extracted_content=msg, include_in_memory=True)
					except Exception as e:
						logger.debug(f'Locator attempt failed: {str(e)}')
						continue

				msg = f"Text '{text}' not found or not visible on page"
				logger.info(msg)
				return ActionResult(extracted_content=msg, include_in_memory=True)

			except Exception as e:
				msg = f"Failed to scroll to text '{text}': {str(e)}"
				logger.error(msg)
				return ActionResult(error=msg, include_in_memory=True)

		@self.registry.action(
			description='Get all options from a native dropdown',
			requires_browser=True,
		)
		async def get_dropdown_options(index: int, browser: BrowserContext) -> ActionResult:
			"""Get all options from a native dropdown"""
			page = await browser.get_current_page()
			selector_map = await browser.get_selector_map()
			dom_element = selector_map[index]

			try:
				# Frame-aware approach since we know it works
				all_options = []
				frame_index = 0

				for frame in page.frames:
					try:
						options = await frame.evaluate(
							"""
							(xpath) => {
								const select = document.evaluate(xpath, document, null,
									XPathResult.FIRST_ORDERED_NODE_TYPE, null).singleNodeValue;
								if (!select) return null;
								
								return {
									options: Array.from(select.options).map(opt => ({
										text: opt.text, //do not trim, because we are doing exact match in select_dropdown_option
										value: opt.value,
										index: opt.index
									})),
									id: select.id,
									name: select.name
								};
							}
						""",
							dom_element.xpath,
						)

						if options:
							logger.debug(f'Found dropdown in frame {frame_index}')
							logger.debug(f'Dropdown ID: {options["id"]}, Name: {options["name"]}')

							formatted_options = []
							for opt in options['options']:
								# encoding ensures AI uses the exact string in select_dropdown_option
								encoded_text = json.dumps(opt["text"])
								formatted_options.append(
<<<<<<< HEAD
									f"{opt['index']}: text={encoded_text}"
=======
									f'{opt["index"]}: {opt["text"]} (value={opt["value"]})'
>>>>>>> 85742b0c
								)

							all_options.extend(formatted_options)

					except Exception as frame_e:
						logger.debug(f'Frame {frame_index} evaluation failed: {str(frame_e)}')

					frame_index += 1

				if all_options:
					msg = '\n'.join(all_options)
					msg += '\nUse the exact text string in select_dropdown_option'
					logger.info(msg)
					return ActionResult(extracted_content=msg, include_in_memory=True)
				else:
					msg = 'No options found in any frame for dropdown'
					logger.info(msg)
					return ActionResult(extracted_content=msg, include_in_memory=True)

			except Exception as e:
				logger.error(f'Failed to get dropdown options: {str(e)}')
				msg = f'Error getting options: {str(e)}'
				logger.info(msg)
				return ActionResult(extracted_content=msg, include_in_memory=True)

		@self.registry.action(
			description='Select dropdown option for interactive element index by the text of the option you want to select',
			requires_browser=True,
		)
		async def select_dropdown_option(
			index: int,
			text: str,
			browser: BrowserContext,
		) -> ActionResult:
			"""Select dropdown option by the text of the option you want to select"""
			page = await browser.get_current_page()
			selector_map = await browser.get_selector_map()
			dom_element = selector_map[index]

			# Validate that we're working with a select element
			if dom_element.tag_name != 'select':
				logger.error(
					f'Element is not a select! Tag: {dom_element.tag_name}, Attributes: {dom_element.attributes}'
				)
				msg = f'Cannot select option: Element with index {index} is a {dom_element.tag_name}, not a select'
				return ActionResult(extracted_content=msg, include_in_memory=True)

			logger.debug(f"Attempting to select '{text}' using xpath: {dom_element.xpath}")
			logger.debug(f'Element attributes: {dom_element.attributes}')
			logger.debug(f'Element tag: {dom_element.tag_name}')

			try:
				frame_index = 0
				for frame in page.frames:
					try:
						logger.debug(f'Trying frame {frame_index} URL: {frame.url}')

						# First verify we can find the dropdown in this frame
						find_dropdown_js = """
							(xpath) => {
								try {
									const select = document.evaluate(xpath, document, null,
										XPathResult.FIRST_ORDERED_NODE_TYPE, null).singleNodeValue;
									if (!select) return null;
									if (select.tagName.toLowerCase() !== 'select') {
										return {
											error: `Found element but it's a ${select.tagName}, not a SELECT`,
											found: false
										};
									}
									return {
										id: select.id,
										name: select.name,
										found: true,
										tagName: select.tagName,
										optionCount: select.options.length,
										currentValue: select.value,
										availableOptions: Array.from(select.options).map(o => o.text.trim())
									};
								} catch (e) {
									return {error: e.toString(), found: false};
								}
							}
						"""

						dropdown_info = await frame.evaluate(find_dropdown_js, dom_element.xpath)

						if dropdown_info:
							if not dropdown_info.get('found'):
								logger.error(
									f'Frame {frame_index} error: {dropdown_info.get("error")}'
								)
								continue

							logger.debug(f'Found dropdown in frame {frame_index}: {dropdown_info}')

							# Rest of the selection code remains the same...
							select_option_js = """
								(params) => {
									try {
										const select = document.evaluate(params.xpath, document, null,
											XPathResult.FIRST_ORDERED_NODE_TYPE, null).singleNodeValue;
										if (!select || select.tagName.toLowerCase() !== 'select') {
											return {success: false, error: 'Select not found or invalid element type'};
										}
										
										const option = Array.from(select.options)
											.find(opt => opt.text === params.text);
										
										if (!option) {
											return {
												success: false, 
												error: 'Option not found',
												availableOptions: Array.from(select.options).map(o => o.text)
											};
										}
										
										select.value = option.value;
										select.dispatchEvent(new Event('change'));
										return {
											success: true, 
											selectedValue: option.value,
											selectedText: option.text
										};
									} catch (e) {
										return {success: false, error: e.toString()};
									}
								}
							"""

							params = {'xpath': dom_element.xpath, 'text': text}

							result = await frame.evaluate(select_option_js, params)
							logger.debug(f'Selection result: {result}')

							if result.get('success'):
								msg = (
									f"Selected option {json.dumps(text)} (value={result.get('selectedValue')}"
								)
								logger.info(msg + f' in frame {frame_index}')
								return ActionResult(extracted_content=msg, include_in_memory=True)
							else:
								logger.error(f'Selection failed: {result.get("error")}')
								if 'availableOptions' in result:
									logger.error(f'Available options: {result["availableOptions"]}')

					except Exception as frame_e:
						logger.error(f'Frame {frame_index} attempt failed: {str(frame_e)}')
						logger.error(f'Frame type: {type(frame)}')
						logger.error(f'Frame URL: {frame.url}')

					frame_index += 1

				msg = f"Could not select option '{text}' in any frame"
				logger.info(msg)
				return ActionResult(extracted_content=msg, include_in_memory=True)

			except Exception as e:
				msg = f'Selection failed: {str(e)}'
				logger.error(msg)
				return ActionResult(error=msg, include_in_memory=True)

	def action(self, description: str, **kwargs):
		"""Decorator for registering custom actions

		@param description: Describe the LLM what the function does (better description == better function calling)
		"""
		return self.registry.action(description, **kwargs)

	@time_execution_async('--multi-act')
	async def multi_act(
		self, actions: list[ActionModel], browser_context: BrowserContext
	) -> list[ActionResult]:
		"""Execute multiple actions"""
		results = []

		session = await browser_context.get_session()
		cached_selector_map = session.cached_state.selector_map
		cached_path_hashes = set(e.hash.branch_path_hash for e in cached_selector_map.values())
		await browser_context.remove_highlights()

		for i, action in enumerate(actions):
			if action.get_index() is not None and i != 0:
				new_state = await browser_context.get_state()
				new_path_hashes = set(
					e.hash.branch_path_hash for e in new_state.selector_map.values()
				)
				if not new_path_hashes.issubset(cached_path_hashes):
					# next action requires index but there are new elements on the page
					logger.info(f'Something new appeared after action {i} / {len(actions)}')
					break

			results.append(await self.act(action, browser_context))

			logger.debug(f'Executed action {i + 1} / {len(actions)}')
			if results[-1].is_done or results[-1].error or i == len(actions) - 1:
				break

			await asyncio.sleep(browser_context.config.wait_between_actions)
			# hash all elements. if it is a subset of cached_state its fine - else break (new elements on page)

		return results

	@time_execution_sync('--act')
	async def act(self, action: ActionModel, browser_context: BrowserContext) -> ActionResult:
		"""Execute an action"""
		try:
			for action_name, params in action.model_dump(exclude_unset=True).items():
				if params is not None:
					# remove highlights
					result = await self.registry.execute_action(
						action_name, params, browser=browser_context
					)
					if isinstance(result, str):
						return ActionResult(extracted_content=result)
					elif isinstance(result, ActionResult):
						return result
					elif result is None:
						return ActionResult()
					else:
						raise ValueError(f'Invalid action result type: {type(result)} of {result}')
			return ActionResult()
		except Exception as e:
			raise e<|MERGE_RESOLUTION|>--- conflicted
+++ resolved
@@ -311,11 +311,7 @@
 								# encoding ensures AI uses the exact string in select_dropdown_option
 								encoded_text = json.dumps(opt["text"])
 								formatted_options.append(
-<<<<<<< HEAD
 									f"{opt['index']}: text={encoded_text}"
-=======
-									f'{opt["index"]}: {opt["text"]} (value={opt["value"]})'
->>>>>>> 85742b0c
 								)
 
 							all_options.extend(formatted_options)
