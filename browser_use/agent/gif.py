from __future__ import annotations

import base64
import io
import logging
import os
import platform
from typing import TYPE_CHECKING

from browser_use.agent.views import AgentHistoryList
from browser_use.browser.views import PLACEHOLDER_4PX_SCREENSHOT
from browser_use.config import CONFIG

if TYPE_CHECKING:
	from PIL import Image, ImageFont

logger = logging.getLogger(__name__)


def decode_unicode_escapes_to_utf8(text: str) -> str:
	"""Handle decoding any unicode escape sequences embedded in a string (needed to render non-ASCII languages like chinese or arabic in the GIF overlay text)"""

	if r'\u' not in text:
		# doesn't have any escape sequences that need to be decoded
		return text

	try:
		# Try to decode Unicode escape sequences
		return text.encode('latin1').decode('unicode_escape')
	except (UnicodeEncodeError, UnicodeDecodeError):
		# logger.debug(f"Failed to decode unicode escape sequences while generating gif text: {text}")
		return text


def create_history_gif(
	task: str,
	history: AgentHistoryList,
	#
	output_path: str = 'agent_history.gif',
	duration: int = 3000,
	show_goals: bool = True,
	show_task: bool = True,
	show_logo: bool = False,
	font_size: int = 40,
	title_font_size: int = 56,
	goal_font_size: int = 44,
	margin: int = 40,
	line_spacing: float = 1.5,
) -> None:
	"""Create a GIF from the agent's history with overlaid task and goal text."""
	if not history.history:
		logger.warning('No history to create GIF from')
		return

	from PIL import Image, ImageFont

	images = []

	# if history is empty, we can't create a gif
	if not history.history:
		logger.warning('No history to create GIF from')
		return

	# Get all screenshots from history (including None placeholders)
	screenshots = history.screenshots(return_none_if_not_screenshot=True)

	if not screenshots:
		logger.warning('No screenshots found in history')
		return

	# Find the first non-placeholder screenshot
	# A screenshot is considered a placeholder if:
	# 1. It's the exact 4px placeholder for about:blank pages, OR
	# 2. It comes from a new tab page (chrome://newtab/, about:blank, etc.)
	first_real_screenshot = None
<<<<<<< HEAD
	for item in history.history:
		if not item.state.screenshot:
			continue

		# Skip exact placeholder screenshots
		if item.state.screenshot == PLACEHOLDER_4PX_SCREENSHOT:
			continue

		# Skip screenshots from new tab pages
		from browser_use.utils import is_new_tab_page

		if is_new_tab_page(item.state.url):
			continue

		# This is a real screenshot from actual web content
		first_real_screenshot = item.state.screenshot
		break
=======
	for screenshot in screenshots:
		if screenshot and screenshot != PLACEHOLDER_4PX_SCREENSHOT:
			first_real_screenshot = screenshot
			break
>>>>>>> 3cf6811d

	if not first_real_screenshot:
		logger.warning('No valid screenshots found (all are placeholders or from new tab pages)')
		return

	# Try to load nicer fonts
	try:
		# Try different font options in order of preference
		# ArialUni is a font that comes with Office and can render most non-alphabet characters
		font_options = [
			'Microsoft YaHei',  # 微软雅黑
			'SimHei',  # 黑体
			'SimSun',  # 宋体
			'Noto Sans CJK SC',  # 思源黑体
			'WenQuanYi Micro Hei',  # 文泉驿微米黑
			'Helvetica',
			'Arial',
			'DejaVuSans',
			'Verdana',
		]
		font_loaded = False

		for font_name in font_options:
			try:
				if platform.system() == 'Windows':
					# Need to specify the abs font path on Windows
					font_name = os.path.join(CONFIG.WIN_FONT_DIR, font_name + '.ttf')
				regular_font = ImageFont.truetype(font_name, font_size)
				title_font = ImageFont.truetype(font_name, title_font_size)
				goal_font = ImageFont.truetype(font_name, goal_font_size)
				font_loaded = True
				break
			except OSError:
				continue

		if not font_loaded:
			raise OSError('No preferred fonts found')

	except OSError:
		regular_font = ImageFont.load_default()
		title_font = ImageFont.load_default()

		goal_font = regular_font

	# Load logo if requested
	logo = None
	if show_logo:
		try:
			logo = Image.open('./static/browser-use.png')
			# Resize logo to be small (e.g., 40px height)
			logo_height = 150
			aspect_ratio = logo.width / logo.height
			logo_width = int(logo_height * aspect_ratio)
			logo = logo.resize((logo_width, logo_height), Image.Resampling.LANCZOS)
		except Exception as e:
			logger.warning(f'Could not load logo: {e}')

	# Create task frame if requested
	if show_task and task:
		# Find the first non-placeholder screenshot for the task frame
		first_real_screenshot = None
		for item in history.history:
			screenshot_b64 = item.state.get_screenshot()
			if screenshot_b64 and screenshot_b64 != PLACEHOLDER_4PX_SCREENSHOT:
				first_real_screenshot = screenshot_b64
				break

		if first_real_screenshot:
			task_frame = _create_task_frame(
				task,
				first_real_screenshot,
				title_font,  # type: ignore
				regular_font,  # type: ignore
				logo,
				line_spacing,
			)
			images.append(task_frame)
		else:
			logger.warning('No real screenshots found for task frame, skipping task frame')

	# Process each history item with its corresponding screenshot
	for i, (item, screenshot) in enumerate(zip(history.history, screenshots), 1):
		if not screenshot:
			continue

		# Skip placeholder screenshots from about:blank pages
		# These are 4x4 white PNGs encoded as a specific base64 string
		if screenshot == PLACEHOLDER_4PX_SCREENSHOT:
			logger.debug(f'Skipping placeholder screenshot from about:blank page at step {i}')
			continue

		# Skip screenshots from new tab pages
		from browser_use.utils import is_new_tab_page

		if is_new_tab_page(item.state.url):
			logger.debug(f'Skipping screenshot from new tab page ({item.state.url}) at step {i}')
			continue

		# Convert base64 screenshot to PIL Image
		img_data = base64.b64decode(screenshot)
		image = Image.open(io.BytesIO(img_data))

		if show_goals and item.model_output:
			image = _add_overlay_to_image(
				image=image,
				step_number=i,
				goal_text=item.model_output.current_state.next_goal,
				regular_font=regular_font,  # type: ignore
				title_font=title_font,  # type: ignore
				margin=margin,
				logo=logo,
			)

		images.append(image)

	if images:
		# Save the GIF
		images[0].save(
			output_path,
			save_all=True,
			append_images=images[1:],
			duration=duration,
			loop=0,
			optimize=False,
		)
		logger.info(f'Created GIF at {output_path}')
	else:
		logger.warning('No images found in history to create GIF')


def _create_task_frame(
	task: str,
	first_screenshot: str,
	title_font: ImageFont.FreeTypeFont,
	regular_font: ImageFont.FreeTypeFont,
	logo: Image.Image | None = None,
	line_spacing: float = 1.5,
) -> Image.Image:
	"""Create initial frame showing the task."""
	from PIL import Image, ImageDraw, ImageFont

	img_data = base64.b64decode(first_screenshot)
	template = Image.open(io.BytesIO(img_data))
	image = Image.new('RGB', template.size, (0, 0, 0))
	draw = ImageDraw.Draw(image)

	# Calculate vertical center of image
	center_y = image.height // 2

	# Draw task text with dynamic font size based on task length
	margin = 140  # Increased margin
	max_width = image.width - (2 * margin)

	# Dynamic font size calculation based on task length
	# Start with base font size (regular + 16)
	base_font_size = regular_font.size + 16
	min_font_size = max(regular_font.size - 10, 16)  # Don't go below 16pt
	max_font_size = base_font_size  # Cap at the base font size

	# Calculate dynamic font size based on text length and complexity
	# Longer texts get progressively smaller fonts
	text_length = len(task)
	if text_length > 200:
		# For very long text, reduce font size logarithmically
		font_size = max(base_font_size - int(10 * (text_length / 200)), min_font_size)
	else:
		font_size = base_font_size

	larger_font = ImageFont.truetype(regular_font.path, font_size)  # type: ignore

	# Generate wrapped text with the calculated font size
	wrapped_text = _wrap_text(task, larger_font, max_width)

	# Calculate line height with spacing
	line_height = larger_font.size * line_spacing

	# Split text into lines and draw with custom spacing
	lines = wrapped_text.split('\n')
	total_height = line_height * len(lines)

	# Start position for first line
	text_y = center_y - (total_height / 2) + 50  # Shifted down slightly

	for line in lines:
		# Get line width for centering
		line_bbox = draw.textbbox((0, 0), line, font=larger_font)
		text_x = (image.width - (line_bbox[2] - line_bbox[0])) // 2

		draw.text(
			(text_x, text_y),
			line,
			font=larger_font,
			fill=(255, 255, 255),
		)
		text_y += line_height

	# Add logo if provided (top right corner)
	if logo:
		logo_margin = 20
		logo_x = image.width - logo.width - logo_margin
		image.paste(logo, (logo_x, logo_margin), logo if logo.mode == 'RGBA' else None)

	return image


def _add_overlay_to_image(
	image: Image.Image,
	step_number: int,
	goal_text: str,
	regular_font: ImageFont.FreeTypeFont,
	title_font: ImageFont.FreeTypeFont,
	margin: int,
	logo: Image.Image | None = None,
	display_step: bool = True,
	text_color: tuple[int, int, int, int] = (255, 255, 255, 255),
	text_box_color: tuple[int, int, int, int] = (0, 0, 0, 255),
) -> Image.Image:
	"""Add step number and goal overlay to an image."""

	from PIL import Image, ImageDraw

	goal_text = decode_unicode_escapes_to_utf8(goal_text)
	image = image.convert('RGBA')
	txt_layer = Image.new('RGBA', image.size, (0, 0, 0, 0))
	draw = ImageDraw.Draw(txt_layer)
	if display_step:
		# Add step number (bottom left)
		step_text = str(step_number)
		step_bbox = draw.textbbox((0, 0), step_text, font=title_font)
		step_width = step_bbox[2] - step_bbox[0]
		step_height = step_bbox[3] - step_bbox[1]

		# Position step number in bottom left
		x_step = margin + 10  # Slight additional offset from edge
		y_step = image.height - margin - step_height - 10  # Slight offset from bottom

		# Draw rounded rectangle background for step number
		padding = 20  # Increased padding
		step_bg_bbox = (
			x_step - padding,
			y_step - padding,
			x_step + step_width + padding,
			y_step + step_height + padding,
		)
		draw.rounded_rectangle(
			step_bg_bbox,
			radius=15,  # Add rounded corners
			fill=text_box_color,
		)

		# Draw step number
		draw.text(
			(x_step, y_step),
			step_text,
			font=title_font,
			fill=text_color,
		)

	# Draw goal text (centered, bottom)
	max_width = image.width - (4 * margin)
	wrapped_goal = _wrap_text(goal_text, title_font, max_width)
	goal_bbox = draw.multiline_textbbox((0, 0), wrapped_goal, font=title_font)
	goal_width = goal_bbox[2] - goal_bbox[0]
	goal_height = goal_bbox[3] - goal_bbox[1]

	# Center goal text horizontally, place above step number
	x_goal = (image.width - goal_width) // 2
	y_goal = y_step - goal_height - padding * 4  # More space between step and goal

	# Draw rounded rectangle background for goal
	padding_goal = 25  # Increased padding for goal
	goal_bg_bbox = (
		x_goal - padding_goal,  # Remove extra space for logo
		y_goal - padding_goal,
		x_goal + goal_width + padding_goal,
		y_goal + goal_height + padding_goal,
	)
	draw.rounded_rectangle(
		goal_bg_bbox,
		radius=15,  # Add rounded corners
		fill=text_box_color,
	)

	# Draw goal text
	draw.multiline_text(
		(x_goal, y_goal),
		wrapped_goal,
		font=title_font,
		fill=text_color,
		align='center',
	)

	# Add logo if provided (top right corner)
	if logo:
		logo_layer = Image.new('RGBA', image.size, (0, 0, 0, 0))
		logo_margin = 20
		logo_x = image.width - logo.width - logo_margin
		logo_layer.paste(logo, (logo_x, logo_margin), logo if logo.mode == 'RGBA' else None)
		txt_layer = Image.alpha_composite(logo_layer, txt_layer)

	# Composite and convert
	result = Image.alpha_composite(image, txt_layer)
	return result.convert('RGB')


def _wrap_text(text: str, font: ImageFont.FreeTypeFont, max_width: int) -> str:
	"""
	Wrap text to fit within a given width.

	Args:
	    text: Text to wrap
	    font: Font to use for text
	    max_width: Maximum width in pixels

	Returns:
	    Wrapped text with newlines
	"""
	text = decode_unicode_escapes_to_utf8(text)
	words = text.split()
	lines = []
	current_line = []

	for word in words:
		current_line.append(word)
		line = ' '.join(current_line)
		bbox = font.getbbox(line)
		if bbox[2] > max_width:
			if len(current_line) == 1:
				lines.append(current_line.pop())
			else:
				current_line.pop()
				lines.append(' '.join(current_line))
				current_line = [word]

	if current_line:
		lines.append(' '.join(current_line))

	return '\n'.join(lines)<|MERGE_RESOLUTION|>--- conflicted
+++ resolved
@@ -73,30 +73,10 @@
 	# 1. It's the exact 4px placeholder for about:blank pages, OR
 	# 2. It comes from a new tab page (chrome://newtab/, about:blank, etc.)
 	first_real_screenshot = None
-<<<<<<< HEAD
-	for item in history.history:
-		if not item.state.screenshot:
-			continue
-
-		# Skip exact placeholder screenshots
-		if item.state.screenshot == PLACEHOLDER_4PX_SCREENSHOT:
-			continue
-
-		# Skip screenshots from new tab pages
-		from browser_use.utils import is_new_tab_page
-
-		if is_new_tab_page(item.state.url):
-			continue
-
-		# This is a real screenshot from actual web content
-		first_real_screenshot = item.state.screenshot
-		break
-=======
 	for screenshot in screenshots:
 		if screenshot and screenshot != PLACEHOLDER_4PX_SCREENSHOT:
 			first_real_screenshot = screenshot
 			break
->>>>>>> 3cf6811d
 
 	if not first_real_screenshot:
 		logger.warning('No valid screenshots found (all are placeholders or from new tab pages)')
