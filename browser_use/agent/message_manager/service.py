--- conflicted
+++ resolved
@@ -165,7 +165,6 @@
 		"""Initialize the message history with system message, context, task, and other initial messages"""
 		self._add_message_with_type(self.system_prompt)
 
-<<<<<<< HEAD
 		# Only add tool call examples if enabled
 		if self.include_tool_call_examples:
 			placeholder_message = UserMessage(
@@ -174,14 +173,6 @@
 			)
 			# placeholder_message = HumanMessage(content='Example output:')
 			self._add_message_with_type(placeholder_message)
-=======
-		placeholder_message = UserMessage(
-			content='<example_1>\nHere is an example output of thinking and tool call. You can use it as a reference but do not copy it exactly.',
-			cache=True,
-		)
-		# placeholder_message = HumanMessage(content='Example output:')
-		self._add_message_with_type(placeholder_message)
->>>>>>> 0dfffbae
 
 		example_content = dict()
 
